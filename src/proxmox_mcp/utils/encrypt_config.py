#!/usr/bin/env python3
"""
Configuration encryption utility for Proxmox MCP.

This script provides a command-line interface for encrypting sensitive
values in Proxmox MCP configuration files. It helps users migrate from
plain-text tokens to encrypted tokens for enhanced security.

Usage:
    python -m proxmox_mcp.utils.encrypt_config [config_file] [options]

Examples:
    # Encrypt tokens in existing config
    python -m proxmox_mcp.utils.encrypt_config proxmox-config/config.json

    # Encrypt and save to specific file
    python -m proxmox_mcp.utils.encrypt_config config.json -o config.encrypted.json

    # Generate a new master key
    python -m proxmox_mcp.utils.encrypt_config --generate-key
"""

import argparse
import json
import os
import sys
from pathlib import Path
from typing import Optional

# Add the src directory to the path so we can import our modules
sys.path.insert(0, str(Path(__file__).parent.parent.parent))

from proxmox_mcp.utils.encryption import TokenEncryption
from proxmox_mcp.config.loader import encrypt_config_file


def generate_master_key() -> None:
    """Generate and display a new master key securely."""
    key = TokenEncryption.generate_master_key()
<<<<<<< HEAD
    print("🔑 Generated new master key.")
    print()
    print("⚠️  SECURITY WARNING:")
    print("   - This key will be displayed ONCE below")
    print("   - Copy it immediately and store it securely")
    print("   - Anyone with this key can decrypt your tokens")
    print("   - Consider clearing your terminal history after copying")
    print()

    # Prompt for confirmation before displaying the key
    try:
        response = input("Press ENTER to display the key, or Ctrl+C to cancel: ")
        print()
        print("🔑 Master Key (copy this now):")
        print(f"   PROXMOX_MCP_MASTER_KEY={key}")
        print()
        print("📋 To use this key:")
        print("   1. Set the environment variable in your shell:")
        print(f"      export PROXMOX_MCP_MASTER_KEY={key}")
        print("   2. Or add it to your .env file")
        print("   3. Store this key securely - you'll need it to decrypt your config!")
        print()
        print("🧹 Security reminder:")
        print("   - Clear your terminal history to remove the key:")
        print("     history -c && history -w")
        print("   - Or close this terminal session")
        print()
        print("⚠️  WARNING: Losing this key means losing access to encrypted tokens!")

        # Final confirmation
        input("Press ENTER after you have safely stored the key...")
        print("✅ Key generation complete.")

    except KeyboardInterrupt:
        print("\n❌ Key generation cancelled.")
        sys.exit(0)
=======
    
    print("🔐 Generating new encryption master key...")
    print()
    print("✅ Master key generated successfully!")
    print()
    print("🔑 Your encryption master key (save this securely):")
    print(f"   PROXMOX_MCP_MASTER_KEY={key}")
    print()
    print("📋 To use this key:")
    print("   1. Copy the key above and store it in a secure location")
    print("   2. Set the environment variable in your shell:")
    print("      export PROXMOX_MCP_MASTER_KEY=<the_key_above>")
    print("   3. Or add it to your shell profile (~/.bashrc, ~/.zshrc, etc.)")
    print("   4. Or add it to your .env file")
    print()
    print("⚠️  SECURITY WARNING:")
    print("   - Store this key securely - losing it means losing access to encrypted tokens!")
    print("   - Consider using a secure password manager")
    print("   - Clear your terminal history if needed")
    print("   - This key will only be displayed once")
    print()
    
    # Prompt user to confirm they've saved it
    try:
        confirm = input("Have you securely saved the master key? (yes/no): ").strip().lower()
        if confirm not in ['yes', 'y']:
            print("❌ Please save the key before continuing.")
            print("💡 TIP: You can regenerate a key anytime with --generate-key")
            sys.exit(1)
        print("✅ Key generation complete!")
    except KeyboardInterrupt:
        print("\n❌ Key generation cancelled.")
        sys.exit(1)
>>>>>>> 5b102f13


def encrypt_config(config_path: str, output_path: Optional[str] = None) -> None:
    """Encrypt sensitive values in a configuration file."""
    try:
        # Check if config file exists
        if not os.path.exists(config_path):
            print(f"❌ Error: Configuration file not found: {config_path}")
            sys.exit(1)

        # Encrypt the configuration
        encrypted_path = encrypt_config_file(config_path, output_path)

        print()
        print("🔒 Configuration encrypted successfully!")
        print(f"   Original: {config_path}")
        print(f"   Encrypted: {encrypted_path}")
        print()
        print("📝 Next steps:")
        print("   1. Verify the encrypted config works:")
        print(
            f"      PROXMOX_MCP_CONFIG={encrypted_path} python -m proxmox_mcp.server --test"
        )
        print("   2. Update your environment to use the encrypted config")
        print("   3. Securely delete the original plain-text config if desired")

    except Exception as e:
        print(f"❌ Error encrypting configuration: {e}")
        sys.exit(1)


def show_encryption_status(config_path: str) -> None:
    """Show the encryption status of a configuration file."""
    try:
        if not os.path.exists(config_path):
            print(f"❌ Error: Configuration file not found: {config_path}")
            sys.exit(1)

        with open(config_path) as f:
            config_data = json.load(f)

        print(f"📄 Configuration file: {config_path}")
        print()

        # Check token encryption status
        if "auth" in config_data and "token_value" in config_data["auth"]:
            token_value = config_data["auth"]["token_value"]
            if isinstance(token_value, str) and token_value.startswith("enc:"):
                print("🔒 Token value: ENCRYPTED ✅")
            else:
                print("🔓 Token value: PLAIN TEXT ⚠️")
        else:
            print("❓ Token value: NOT FOUND")

        print()

        # Check for master key
        master_key = os.getenv("PROXMOX_MCP_MASTER_KEY")
        if master_key:
            print("🔑 Master key: SET ✅")
        else:
            print("🔑 Master key: NOT SET ⚠️")
            print("   Set PROXMOX_MCP_MASTER_KEY environment variable")

    except Exception as e:
        print(f"❌ Error reading configuration: {e}")
        sys.exit(1)


def main():
    """Main command-line interface."""
    parser = argparse.ArgumentParser(
        description="Encrypt sensitive values in Proxmox MCP configuration files",
        formatter_class=argparse.RawDescriptionHelpFormatter,
        epilog="""
Examples:
  %(prog)s config.json                    # Encrypt config.json
  %(prog)s config.json -o encrypted.json  # Encrypt to specific file
  %(prog)s --generate-key                 # Generate new master key
  %(prog)s config.json --status           # Show encryption status
        """,
    )

    parser.add_argument(
        "config_file", nargs="?", help="Path to configuration file to encrypt"
    )

    parser.add_argument(
        "-o",
        "--output",
        help="Output path for encrypted configuration (default: [config].encrypted.json)",
    )

    parser.add_argument(
        "--generate-key",
        action="store_true",
        help="Generate a new master key for encryption",
    )

    parser.add_argument(
        "--status",
        action="store_true",
        help="Show encryption status of configuration file",
    )

    args = parser.parse_args()

    # Handle generate key command
    if args.generate_key:
        generate_master_key()
        return

    # Require config file for other operations
    if not args.config_file:
        parser.error("Configuration file required (or use --generate-key)")

    # Handle status command
    if args.status:
        show_encryption_status(args.config_file)
        return

    # Handle encryption
    encrypt_config(args.config_file, args.output)


if __name__ == "__main__":
    main()<|MERGE_RESOLUTION|>--- conflicted
+++ resolved
@@ -37,7 +37,6 @@
 def generate_master_key() -> None:
     """Generate and display a new master key securely."""
     key = TokenEncryption.generate_master_key()
-<<<<<<< HEAD
     print("🔑 Generated new master key.")
     print()
     print("⚠️  SECURITY WARNING:")
@@ -74,41 +73,6 @@
     except KeyboardInterrupt:
         print("\n❌ Key generation cancelled.")
         sys.exit(0)
-=======
-    
-    print("🔐 Generating new encryption master key...")
-    print()
-    print("✅ Master key generated successfully!")
-    print()
-    print("🔑 Your encryption master key (save this securely):")
-    print(f"   PROXMOX_MCP_MASTER_KEY={key}")
-    print()
-    print("📋 To use this key:")
-    print("   1. Copy the key above and store it in a secure location")
-    print("   2. Set the environment variable in your shell:")
-    print("      export PROXMOX_MCP_MASTER_KEY=<the_key_above>")
-    print("   3. Or add it to your shell profile (~/.bashrc, ~/.zshrc, etc.)")
-    print("   4. Or add it to your .env file")
-    print()
-    print("⚠️  SECURITY WARNING:")
-    print("   - Store this key securely - losing it means losing access to encrypted tokens!")
-    print("   - Consider using a secure password manager")
-    print("   - Clear your terminal history if needed")
-    print("   - This key will only be displayed once")
-    print()
-    
-    # Prompt user to confirm they've saved it
-    try:
-        confirm = input("Have you securely saved the master key? (yes/no): ").strip().lower()
-        if confirm not in ['yes', 'y']:
-            print("❌ Please save the key before continuing.")
-            print("💡 TIP: You can regenerate a key anytime with --generate-key")
-            sys.exit(1)
-        print("✅ Key generation complete!")
-    except KeyboardInterrupt:
-        print("\n❌ Key generation cancelled.")
-        sys.exit(1)
->>>>>>> 5b102f13
 
 
 def encrypt_config(config_path: str, output_path: Optional[str] = None) -> None:
