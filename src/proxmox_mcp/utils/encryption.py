--- conflicted
+++ resolved
@@ -64,7 +64,6 @@
         if env_key:
             return env_key
 
-<<<<<<< HEAD
         # Generate a new key for the session but do not display it
         new_key = base64.urlsafe_b64encode(os.urandom(32)).decode()
 
@@ -82,28 +81,7 @@
             "   ⚠️  WARNING: Terminal history may expose keys - use the utility for security!"
         )
 
-=======
-        # Generate a new key securely without displaying it
-        new_key = base64.urlsafe_b64encode(os.urandom(32)).decode()
-
-        # Provide secure instructions without exposing the key
-        print("🔐 SECURITY: Generated new encryption master key.")
-        print("   ⚠️  IMPORTANT: The master key has been generated but NOT displayed for security.")
-        print("   📋 To set the environment variable manually:")
-        print("   ")
-        print("   1. Generate a key using the utility function:")
-        print("      python -c \"from proxmox_mcp.utils.encryption import TokenEncryption; print('PROXMOX_MCP_MASTER_KEY=' + TokenEncryption.generate_master_key())\"")
-        print("   ")
-        print("   2. Set the environment variable in your shell:")
-        print("      export PROXMOX_MCP_MASTER_KEY=<your_generated_key>")
-        print("   ")
-        print("   3. Or add it to your shell profile (~/.bashrc, ~/.zshrc, etc.)")
-        print("   ")
-        print("   🚨 WARNING: Store the key securely - losing it means losing access to encrypted tokens!")
-        print("   💡 Consider using a secure password manager or environment file.")
-
         # Return the generated key for this session but don't expose it in logs
->>>>>>> 5b102f13
         return new_key
 
     def _create_cipher(self, salt: Optional[bytes] = None) -> Fernet:
