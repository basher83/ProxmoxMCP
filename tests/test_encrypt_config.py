--- conflicted
+++ resolved
@@ -422,7 +422,6 @@
 class TestTerminalClearing:
     """Test cases for terminal clearing functionality."""
 
-    @patch("subprocess.run")
     @patch("platform.system")
     @patch("builtins.input")
     @patch("builtins.print")
@@ -431,27 +430,26 @@
         mock_print: MagicMock,
         mock_input: MagicMock,
         mock_system: MagicMock,
-        mock_subprocess: MagicMock,
     ) -> None:
         """Test terminal clearing when user agrees on Linux/macOS."""
         # Mock user saying yes and platform being Linux
         mock_input.return_value = "y"
         mock_system.return_value = "Linux"
-        mock_subprocess.return_value = MagicMock()
 
         clear_terminal_if_requested()
 
-        # Verify correct command was called with secure parameters
-        mock_subprocess.assert_called_once_with(["clear"], check=True, timeout=5)
+        # Verify ANSI escape sequence was printed (our secure implementation)
+        printed_calls = [str(call) for call in mock_print.call_args_list]
+        # Check for the ANSI escape sequence (\\033[2J\\033[H)
+        ansi_calls = [call for call in printed_calls if "\\033[2J\\033[H" in call]
+        assert len(ansi_calls) > 0, "ANSI escape sequence should be printed"
 
         # Verify success message was printed
-        printed_calls = [str(call) for call in mock_print.call_args_list]
         success_messages = [
             call for call in printed_calls if "Terminal cleared for security" in call
         ]
         assert len(success_messages) > 0
 
-    @patch("subprocess.run")
     @patch("platform.system")
     @patch("builtins.input")
     @patch("builtins.print")
@@ -460,27 +458,27 @@
         mock_print: MagicMock,
         mock_input: MagicMock,
         mock_system: MagicMock,
-        mock_subprocess: MagicMock,
     ) -> None:
         """Test terminal clearing when user agrees on Windows."""
         # Mock user saying yes and platform being Windows
         mock_input.return_value = "yes"
         mock_system.return_value = "Windows"
-        mock_subprocess.return_value = MagicMock()
 
         clear_terminal_if_requested()
 
-        # Verify correct command was called with secure parameters
-        mock_subprocess.assert_called_once_with(["cls"], check=True, timeout=5)
+        # Verify ANSI escape sequence was printed (works on modern Windows)
+        printed_calls = [str(call) for call in mock_print.call_args_list]
+        # Should either have ANSI escape or fallback newlines
+        ansi_calls = [call for call in printed_calls if "\\033[2J\\033[H" in call]
+        newline_calls = [call for call in printed_calls if "\\n" * 10 in call]
+        assert len(ansi_calls) > 0 or len(newline_calls) > 0, "Terminal should be cleared"
 
         # Verify success message was printed
-        printed_calls = [str(call) for call in mock_print.call_args_list]
         success_messages = [
             call for call in printed_calls if "Terminal cleared for security" in call
         ]
         assert len(success_messages) > 0
 
-    @patch("subprocess.run")
     @patch("platform.system")
     @patch("builtins.input")
     @patch("builtins.print")
@@ -489,7 +487,6 @@
         mock_print: MagicMock,
         mock_input: MagicMock,
         mock_system: MagicMock,
-        mock_subprocess: MagicMock,
     ) -> None:
         """Test when user declines terminal clearing."""
         # Mock user saying no
@@ -498,15 +495,15 @@
 
         clear_terminal_if_requested()
 
-        # Verify no subprocess was called
-        mock_subprocess.assert_not_called()
-
         # Verify manual instruction was printed
         printed_calls = [str(call) for call in mock_print.call_args_list]
         manual_instructions = [call for call in printed_calls if "clear terminal manually" in call]
         assert len(manual_instructions) > 0
 
-    @patch("subprocess.run")
+        # Verify no ANSI escape sequence was printed
+        ansi_calls = [call for call in printed_calls if "\\033[2J\\033[H" in call]
+        assert len(ansi_calls) == 0, "No terminal clearing should occur"
+
     @patch("platform.system")
     @patch("builtins.input")
     @patch("builtins.print")
@@ -515,7 +512,6 @@
         mock_print: MagicMock,
         mock_input: MagicMock,
         mock_system: MagicMock,
-        mock_subprocess: MagicMock,
     ) -> None:
         """Test handling of keyboard interrupt during terminal clearing."""
         # Mock user pressing Ctrl+C
@@ -524,9 +520,6 @@
 
         # Should not raise exception
         clear_terminal_if_requested()
-
-        # Verify no subprocess was called
-        mock_subprocess.assert_not_called()
 
         # Verify manual instruction was printed - look for the specific message from
         # KeyboardInterrupt handler
@@ -538,7 +531,6 @@
         ]
         assert len(interrupt_instructions) > 0
 
-    @patch("subprocess.run")
     @patch("platform.system")
     @patch("builtins.input")
     @patch("builtins.print")
@@ -547,7 +539,6 @@
         mock_print: MagicMock,
         mock_input: MagicMock,
         mock_system: MagicMock,
-        mock_subprocess: MagicMock,
     ) -> None:
         """Test handling of EOF error during terminal clearing."""
         # Mock EOF error
@@ -556,9 +547,6 @@
 
         # Should not raise exception
         clear_terminal_if_requested()
-
-        # Verify no subprocess was called
-        mock_subprocess.assert_not_called()
 
         # Verify manual instruction was printed - look for the specific message from
         # EOFError handler
@@ -570,22 +558,21 @@
         ]
         assert len(eof_instructions) > 0
 
-    @patch("subprocess.run")
-    @patch("platform.system")
-    @patch("builtins.input")
-    @patch("builtins.print")
-    def test_clear_terminal_if_requested_subprocess_error(
+    @patch("platform.system")
+    @patch("builtins.input")
+    @patch("builtins.print")
+    def test_clear_terminal_if_requested_general_error(
         self,
         mock_print: MagicMock,
         mock_input: MagicMock,
         mock_system: MagicMock,
-        mock_subprocess: MagicMock,
-    ) -> None:
-        """Test handling of subprocess error during terminal clearing."""
-        # Mock user saying yes but subprocess failing
+    ) -> None:
+        """Test handling of general error during terminal clearing."""
+        # Mock user saying yes but print failing
         mock_input.return_value = "y"
         mock_system.return_value = "Linux"
-        mock_subprocess.side_effect = Exception("Command failed")
+        # Make print fail on ANSI sequence
+        mock_print.side_effect = [None, Exception("Print failed"), None, None]
 
         # Should not raise exception
         clear_terminal_if_requested()
@@ -606,9 +593,6 @@
         self, mock_print: MagicMock, mock_input: MagicMock, mock_clear: MagicMock
     ) -> None:
         """Test that master key generation calls terminal clearing."""
-        # Mock user pressing Enter twice (to confirm and after storing)
-        mock_input.side_effect = ["", ""]
-
         generate_master_key()
 
         # Verify terminal clearing was called
@@ -628,19 +612,17 @@
 
         for response in positive_responses:
             mock_input.return_value = response
-            with patch("subprocess.run") as mock_subprocess:
-                mock_subprocess.return_value = MagicMock()
-
-                clear_terminal_if_requested()
-
-<<<<<<< HEAD
-                # Should call subprocess for all positive responses
-                mock_subprocess.assert_called_once_with(["clear"], shell=True, check=True)
-=======
-                # Should call subprocess for all positive responses with secure parameters
-                mock_subprocess.assert_called_once_with(["clear"], check=True, timeout=5)
->>>>>>> f6debe8d
-                mock_subprocess.reset_mock()
+
+            clear_terminal_if_requested()
+
+            # Our implementation no longer uses subprocess - verify ANSI escape was printed
+            # Check that terminal clearing message was printed
+            printed_calls = [str(call) for call in mock_print.call_args_list]
+            success_messages = [call for call in printed_calls if "Terminal cleared for security" in call]
+            assert len(success_messages) > 0
+            
+            # Reset for next iteration
+            mock_print.reset_mock()
 
     @patch("platform.system")
     @patch("builtins.input")
@@ -656,16 +638,14 @@
 
         for response in responses_with_whitespace:
             mock_input.return_value = response
-            with patch("subprocess.run") as mock_subprocess:
-                mock_subprocess.return_value = MagicMock()
-
-                clear_terminal_if_requested()
-
-<<<<<<< HEAD
-                # Should call subprocess after stripping whitespace
-                mock_subprocess.assert_called_once_with(["clear"], shell=True, check=True)
-=======
-                # Should call subprocess after stripping whitespace with secure parameters
-                mock_subprocess.assert_called_once_with(["clear"], check=True, timeout=5)
->>>>>>> f6debe8d
-                mock_subprocess.reset_mock()+
+            clear_terminal_if_requested()
+
+            # Our implementation no longer uses subprocess - verify ANSI escape was printed
+            # Check that terminal clearing message was printed
+            printed_calls = [str(call) for call in mock_print.call_args_list]
+            success_messages = [call for call in printed_calls if "Terminal cleared for security" in call]
+            assert len(success_messages) > 0
+            
+            # Reset for next iteration
+            mock_print.reset_mock()